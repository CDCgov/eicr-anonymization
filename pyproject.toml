[project]
name = "eicr-anonymization"
version = "0.1.0"
description = "Script to anonymize eICR files"
readme = "README.md"
requires-python = ">=3.13"
dependencies = [
  "lxml>=5.3.1",
  "probablepeople>=0.5.6",
  "pydantic>=2.11.3",
  "pyyaml>=6.0.2",
  "tabulate>=0.9.0",
  "tqdm>=4.67.1",
  "types-lxml>=2025.3.30",
  "usaddress>=0.5.13",
  "xmltodict>=0.14.2",
]

[project.scripts]
anonymize_eicr = "eicr_anonymization.__main__:main"

[dependency-groups]
dev = ["pytest>=8.3.5", "pytest-repeat>=0.9.3"]

[tool.uv]
package = true

[tool.ruff]
fix = true
line-length = 100
exclude = ["__init__.py"]

[tool.ruff.lint]
select = [
  "B",    # Bugbear
  "C4",   # flake8-comprehensions
  "C90",  # mccabe
  "D",    # Pydocstyle
  "E",    # Pydocstyle errors
  "F",    # Pyflakes
  "FURB", # refurb
  "G",    # flake8-logging-format
  "I",    # isort
  "LOG",  # flake8-logging
  "PL",   # Pylint
  "PT",   # flake8-pytest-style
  "RUF",  # Ruff
  "S",    # Bandit
  "SIM",  # flake8-simplify
  "TRY",  # tryceratops
<<<<<<< HEAD
  "UP", # pyupgrade
  "W",  # Pydocstyle warnings
=======
  "UP",   # pyupgrade
  "W",    # Pydocstyle warnings
]
ignore = [
  "S311", # suspicious-non-cryptographic-random-usage
  "S320", # suspicious-xmle-tree-usage - deprecated
>>>>>>> 5af61247
]
# ignore = [
#   "D100", # Missing docstring in public module
#   "S311", # suspicious-non-cryptographic-random-usage
#   "S320", # suspicious-xmle-tree-usage - deprecated
# ]

[tool.ruff.lint.pydocstyle]
convention = "pep257"

[tool.ruff.lint.per-file-ignores]
"tests/**" = [
  "S101", # assert
]
<<<<<<< HEAD
"src/eicr_anonymization/element_parser.py" = [
  "C901",    # Function is too complex
  "PLR0912", # Too many branches
  "PLR0915", # Too many statements
=======
"conftest.py" = [
  "D100", # Missing docstring in public module
>>>>>>> 5af61247
]<|MERGE_RESOLUTION|>--- conflicted
+++ resolved
@@ -48,17 +48,8 @@
   "S",    # Bandit
   "SIM",  # flake8-simplify
   "TRY",  # tryceratops
-<<<<<<< HEAD
-  "UP", # pyupgrade
-  "W",  # Pydocstyle warnings
-=======
   "UP",   # pyupgrade
   "W",    # Pydocstyle warnings
-]
-ignore = [
-  "S311", # suspicious-non-cryptographic-random-usage
-  "S320", # suspicious-xmle-tree-usage - deprecated
->>>>>>> 5af61247
 ]
 # ignore = [
 #   "D100", # Missing docstring in public module
@@ -73,13 +64,9 @@
 "tests/**" = [
   "S101", # assert
 ]
-<<<<<<< HEAD
+
 "src/eicr_anonymization/element_parser.py" = [
   "C901",    # Function is too complex
   "PLR0912", # Too many branches
   "PLR0915", # Too many statements
-=======
-"conftest.py" = [
-  "D100", # Missing docstring in public module
->>>>>>> 5af61247
 ]