"""Main module for the EICR anonymization tool."""

import glob
import logging
import os
from argparse import Namespace

from lxml import etree
from lxml.etree import _Element, _ElementTree
from tabulate import tabulate

from eicr_anonymization.anonymizer import Anonymizer
from eicr_anonymization.element_parser import Element, Parser

logger = logging.getLogger(__name__)

NAMESPACE = "urn:hl7-org:v3"
NAMESPACES = {"ns": NAMESPACE}


def _delete_old_anonymized_files(input_location: str) -> None:
    """Remove previously anonymized XML files from the input location.

    Args:
        input_location: Directory path containing XML files

    """
    previous_output_files = glob.glob(os.path.join(input_location, "*.anonymized.xml"))
    for output_file in previous_output_files:
        os.remove(output_file)
        print(f"Deleted previous anonymized file: {output_file}.anonymized.xml")


def xml_tree_to_str(tree: _ElementTree) -> str:
    """
    Generate string representation of XML element.

    Args:
        tree: XML Element tree to be formatted
    """
    return etree.tostring(tree, pretty_print=True, encoding="unicode")


def anonymize_eicr_file(
    xml_file: str, anonymizer: Anonymizer, parser: Parser, debug: bool = False
) -> _ElementTree:
    """
    Anonymize a single EICR XML file.

    Args:
        xml_file: Path to the XML file to anonymize
        anonymizer: Anonymizes the data
        debug: Flag to enable debug output

    """
    # Parse the XML file
    # This will raise an error if the file is empty.
    # Perhaps later we can handle this more gracefully.
    tree = etree.parse(xml_file, None)
    root = tree.getroot()

    # Get the first element and pass it into th elementProcessor
    first_element = next(root.iter())

    sensitive_elements, safe_words = parser.collect_sensitive_elements_and_safe_words(first_element)

    debug_output: list[tuple[Element, Element | str]] = []

    for element in sensitive_elements:
        match element.cda_type:
            case "TS" | "IVL_TS" | "PIVL_TS" | "IVXB_TS" | "SXCM_TS":
                match = _find_element(root, element.path)
                match.attrib["value"] = anonymizer.anonymize_TS_value(element)
                debug_output.append((element, Element(match, "TS")))
            case "II":
                match = _find_element(root, element.path)
                match.attrib["extension"] = anonymizer.anonymize_II_value(element)
                debug_output.append((element, Element(match, "II")))
            case "ADXP":
                match element.name:
                    case "{urn:hl7-org:v3}city":
                        match = _find_element(root, element.path)
                        match.text = anonymizer.replace_from_pool(element.text, "city")
                        debug_output.append((element, Element(match, "ADXP")))
                    case "{urn:hl7-org:v3}streetAddressLine":
                        match = _find_element(root, element.path)
                        match.text = anonymizer.anonymize_streetAddressLine_value(element)
                        debug_output.append((element, Element(match, "ADXP")))
                    case "{urn:hl7-org:v3}country":
                        match = _find_element(root, element.path)
                        match.text = anonymizer.replace_from_pool(element.text, "country")
                        debug_output.append((element, Element(match, "ADXP")))
                    case "{urn:hl7-org:v3}county":
                        match = _find_element(root, element.path)
                        match.text = anonymizer.replace_from_pool(element.text, "county")
                        debug_output.append((element, Element(match, "ADXP")))
                    case "{urn:hl7-org:v3}postalCode":
                        match = _find_element(root, element.path)
                        if element.text is not None:
                            match.text = anonymizer.replace_with_like_chars(
                                element.text, "postalCode"
                            )
                            debug_output.append((element, Element(match, "ADXP")))
                    case "{urn:hl7-org:v3}state":
                        match = _find_element(root, element.path)
                        match.text = anonymizer.replace_from_pool(element.text, "state")
                        debug_output.append((element, Element(match, "ADXP")))
                    case _:
                        match = _find_element(root, element.path)
                        match.text = "REMOVED"
                        debug_output.append((element, Element(match, "ADXP")))
            case "ENXP":
                match element.name:
                    case "{urn:hl7-org:v3}given":
                        match = _find_element(root, element.path)
                        match.text = anonymizer.replace_from_pool(element.text, "given")
                        debug_output.append((element, Element(match, "ENXP")))
                    case "{urn:hl7-org:v3}family":
                        match = _find_element(root, element.path)
                        match.text = anonymizer.replace_from_pool(element.text, "family")
                        debug_output.append((element, Element(match, "ENXP")))
                    case _:
                        match = _find_element(root, element.path)
                        match.text = "REMOVED"
                        debug_output.append((element, Element(match, "ENXP")))
            case "EN" | "PN" | "ON":
                match = _find_element(root, element.path)
                match.text = anonymizer.anonymize_EN_value(element)
                debug_output.append((element, Element(match, element.cda_type)))
            case "xhtml":
                match = _find_element(root, element.path)
                anonymizer.anonymize_xhtml(match, safe_words)
            case "TEL":
                match = _find_element(root, element.path)
                value = element.attributes.get("value")
                if value is not None and not value.startswith("#"):
                    match.attrib["value"] = anonymizer.anonymize_TEL_value(element)
                debug_output.append((element, Element(match, "TEL")))
            case "ED":
                match = _find_element(root, element.path)
                match.text = anonymizer.anonymize_text(element.text, "state")
                debug_output.append((element, Element(match, "ED")))
            case _:
                if element.attributes.get("value") is not None:
                    match = _find_element(root, element.path)
                    match.attrib["value"] = anonymizer.remove_unknown_text(match.attrib["value"])
                if element.text is not None and element.text.strip() != "":
                    match = _find_element(root, element.path)
                    match.text = anonymizer.remove_unknown_text(match.text)

    print(f"Anonymized {len(sensitive_elements)} sensitive elements in file: {xml_file}")
    dubug_output_table = tabulate(
        # sorted(debug_output, key=lambda x: (x[0].name, x[0].cda_type, x[0].text)),
        debug_output,
        headers=("Orginal", "Replacement"),
        tablefmt="fancy_outline",
    )

    if debug:
        print(dubug_output_table)

    return tree


def save_anonymized_file(tree: _ElementTree, xml_file: str) -> None:
    """Write an anonymized XML tree to file with .anonymized appended to original file name.

    Args:
        tree: Anonymized XML tree
        xml_file: Path to the original XML file that has been anonymized

    """
<<<<<<< HEAD
=======

>>>>>>> fb57e4b2
    # Save the anonymized XML file
    anonymized_file = os.path.join(
        os.path.dirname(xml_file),
        f"{os.path.basename(xml_file)}.anonymized.xml",
    )

    xml_string = xml_tree_to_str(tree)

    with open(anonymized_file, "w", encoding="utf-8") as f:
        f.write(xml_string)


def _find_element(root: _Element, path: str):
    """Find all elements for a given path with the HL7 namespace in an EICR XML file.

    Args:
        root: Root XML element to search
        path: XPath query to find elements

    Returns:
        List of matching XML elements

    """
    return root.xpath(path, namespaces=NAMESPACES)[0]


def anonymize(args: Namespace) -> None:
    """Run the EICR anonymization process."""
    anonymizer = Anonymizer(
        reproducible=args.seed, deterministic_functions=args.deterministic_functions
    )
    parser = Parser(light=args.light)
    if os.path.isdir(args.input_location):
        _delete_old_anonymized_files(args.input_location)

        xml_files = glob.glob(os.path.join(args.input_location, "*.xml"))
        if not xml_files:
            print(f"No XML files found in directory: {args.input_location}")
            return
        print(f"Found {len(xml_files)} XML files in directory: {args.input_location}")
        for xml_file in xml_files:
            anonymized_file = anonymize_eicr_file(xml_file, anonymizer, parser, debug=args.debug)
            save_anonymized_file(anonymized_file, xml_file)
    elif os.path.isfile(args.input_location):
        # IF the previously anonymized file exists, delete it
        if os.path.isfile(f"{args.input_location}.anonymized.xml"):
            os.remove(f"{args.input_location}.anonymized.xml")
            print(f"Deleted previous anonymized file: {args.input_location}.anonymized.xml")
        print(f"Anonymizing file: {args.input_location}")
        anonymized_file = anonymize_eicr_file(
            args.input_location, anonymizer, parser, debug=args.debug
        )
        save_anonymized_file(anonymized_file, args.input_location)
    else:
        print(f"Input location is not a file or directory: {args.input_location}")
        return<|MERGE_RESOLUTION|>--- conflicted
+++ resolved
@@ -170,10 +170,7 @@
         xml_file: Path to the original XML file that has been anonymized
 
     """
-<<<<<<< HEAD
-=======
-
->>>>>>> fb57e4b2
+
     # Save the anonymized XML file
     anonymized_file = os.path.join(
         os.path.dirname(xml_file),
